﻿namespace Test;

/// <summary>
/// Verify the behavior of the Window operator
/// </summary>
public class WindowTests
{
	/// <summary>
	/// Verify that Window behaves in a lazy manner
	/// </summary>
	[Fact]
	public void TestWindowIsLazy()
	{
		new BreakingSequence<int>().Window(1);
		new BreakingSequence<int>().Window(1, BreakingFunc.Of<IReadOnlyList<int>, int>());
		new BreakingSequence<int>().Window(new int[3], BreakingFunc.Of<IReadOnlyList<int>, int>());
		new BreakingSequence<int>().Window(new int[3], 1, BreakingFunc.Of<IReadOnlyList<int>, int>());
	}

	/// <summary>
	/// Verify that a negative window size results in an exception
	/// </summary>
	[Fact]
	public void TestWindowNegativeWindowSizeException()
	{
		Assert.Throws<ArgumentOutOfRangeException>(() =>
			new BreakingSequence<int>().Window(-5));

		Assert.Throws<ArgumentOutOfRangeException>(() =>
			new BreakingSequence<int>().Window(Array.Empty<int>(), -5, SuperEnumerable.Identity));

		Assert.Throws<ArgumentOutOfRangeException>(() =>
			new BreakingSequence<int>().Window(-5, SuperEnumerable.Identity));
	}

	[Fact]
	public void WindowModifiedBeforeMoveNextDoesNotAffectNextWindow()
	{
		using var sequence = Enumerable.Range(0, 3).AsTestingSequence();
		using var e = sequence.Window(2).GetEnumerator();

		e.MoveNext();
		var window1 = e.Current;
		window1[1] = -1;
		e.MoveNext();
		var window2 = e.Current;

		Assert.Equal(1, window2[0]);
	}

	[Fact]
	public void WindowModifiedAfterMoveNextDoesNotAffectNextWindow()
	{
		using var sequence = Enumerable.Range(0, 3).AsTestingSequence();
		using var e = sequence.Window(2).GetEnumerator();

		e.MoveNext();
		var window1 = e.Current;
		e.MoveNext();
		window1[1] = -1;
		var window2 = e.Current;

		Assert.Equal(1, window2[0]);
	}

	[Fact]
	public void WindowModifiedDoesNotAffectPreviousWindow()
	{
		using var sequence = Enumerable.Range(0, 3).AsTestingSequence();
		using var e = sequence.Window(2).GetEnumerator();

		e.MoveNext();
		var window1 = e.Current;
		e.MoveNext();
		var window2 = e.Current;
		window2[0] = -1;

		Assert.Equal(1, window1[1]);
	}

	/// <summary>
	/// Verify that a sliding window of an any size over an empty sequence
	/// is an empty sequence
	/// </summary>
	[Fact]
	public void TestWindowEmptySequence()
	{
		using var sequence = TestingSequence.Of<int>();

		var result = sequence.Window(5);
		Assert.Empty(result);
	}

	[Fact]
	public void TestWindowBufferEmptySequence()
	{
		using var sequence = Seq<int>().AsTestingSequence();

		var result = sequence.Window(5, SuperEnumerable.Identity);
		Assert.Empty(result);
	}

	/// <summary>
	/// Verify that decomposing a sequence into windows of a single item
	/// degenerates to the original sequence.
	/// </summary>
	[Fact]
	public void TestWindowOfSingleElement()
	{
		using var sequence = Enumerable.Range(0, 100).AsTestingSequence();

		var result = sequence.Window(1).ToList();

		// number of windows should be equal to the source sequence length
		Assert.Equal(100, result.Count);
		// each window should contain single item consistent of element at that offset
		foreach (var (actual, expected) in result.Zip(Enumerable.Range(0, 100)))
			Assert.Equal(SuperEnumerable.Return(expected), actual);
	}

	[Fact]
	public void TestWindowBufferOfSingleElement()
	{
		using var sequence = Enumerable.Range(0, 100).AsTestingSequence();

		var result = sequence.Window(1, l => l[0]).ToList();

		// number of windows should be equal to the source sequence length
		Assert.Equal(100, result.Count);
		// each window should contain single item consistent of element at that offset
		foreach (var (actual, expected) in result.Zip(Enumerable.Range(0, 100)))
			Assert.Equal(expected, actual);
	}

	/// <summary>
	/// Verify that asking for a window large than the source sequence results
	/// in a empty sequence.
	/// </summary>
	[Fact]
	public void TestWindowLargerThanSequence()
	{
<<<<<<< HEAD
		using var sequence = Enumerable.Range(0, 10).AsTestingSequence(TestingSequence.Options.AllowRepeatedMoveNexts);

		var result = sequence.Window(11).ToList();
=======
		var sequence = Enumerable.Range(1, 10);
		using var xs = sequence.AsTestingSequence();
		var result = xs.Window(11).ToList();
>>>>>>> 1bb54cec

		// there should only be one window whose contents is the same
		// as the source sequence
		Assert.Empty(result);
	}

	[Fact]
	public void TestWindowBufferLargerThanSequence()
	{
<<<<<<< HEAD
		using var sequence = Enumerable.Range(0, 10).AsTestingSequence(TestingSequence.Options.AllowRepeatedMoveNexts);

		var result = sequence.Window(11, l => l.Sum());
=======
		var sequence = Enumerable.Range(1, 10);
		using var xs = sequence.AsTestingSequence();
		var result = xs.Window(11, l => l.Sum());
>>>>>>> 1bb54cec

		// there should only be one window whose contents is the same
		// as the source sequence
		Assert.Empty(result);
	}

	/// <summary>
	/// Verify that asking for a window smaller than the source sequence results
	/// in N sequences, where N = (source.Count() - windowSize) + 1.
	/// </summary>
	[Fact]
	public void TestWindowSmallerThanSequence()
	{
		using var sequence = Enumerable.Range(0, 100).AsTestingSequence();

		var result = sequence.Window(33).ToList();

		// ensure that the number of windows is correct
		Assert.Equal(100 - 33 + 1, result.Count);
		// ensure each window contains the correct set of items
		var index = 0;
		foreach (var window in result)
			Assert.Equal(Enumerable.Range(0, 100).Skip(index++).Take(33), window);
	}

	[Fact]
	public void TestWindowBufferSmallerThanSequence()
	{
		using var sequence = Enumerable.Range(0, 100).AsTestingSequence();

		var result = sequence.Window(33, l => l.Sum()).ToList();

		// ensure that the number of windows is correct
		Assert.Equal(100 - 33 + 1, result.Count);
		// ensure each window contains the correct set of items
		var index = 0;
		foreach (var window in result)
			Assert.Equal(Enumerable.Range(0, 100).Skip(index++).Take(33).Sum(), window);
	}

	/// <summary>
	/// Verify that later windows do not modify any of the previous ones.
	/// </summary>
	[Fact]
	public void TestWindowWindowsImmutability()
	{
		using var windows = Enumerable.Range(1, 5).Window(2).AsTestingSequence();

		using var reader = windows.ToArray().Read();
		reader.Read().AssertSequenceEqual(1, 2);
		reader.Read().AssertSequenceEqual(2, 3);
		reader.Read().AssertSequenceEqual(3, 4);
		reader.Read().AssertSequenceEqual(4, 5);
		reader.ReadEnd();
	}
}<|MERGE_RESOLUTION|>--- conflicted
+++ resolved
@@ -139,15 +139,9 @@
 	[Fact]
 	public void TestWindowLargerThanSequence()
 	{
-<<<<<<< HEAD
 		using var sequence = Enumerable.Range(0, 10).AsTestingSequence(TestingSequence.Options.AllowRepeatedMoveNexts);
 
 		var result = sequence.Window(11).ToList();
-=======
-		var sequence = Enumerable.Range(1, 10);
-		using var xs = sequence.AsTestingSequence();
-		var result = xs.Window(11).ToList();
->>>>>>> 1bb54cec
 
 		// there should only be one window whose contents is the same
 		// as the source sequence
@@ -157,15 +151,9 @@
 	[Fact]
 	public void TestWindowBufferLargerThanSequence()
 	{
-<<<<<<< HEAD
 		using var sequence = Enumerable.Range(0, 10).AsTestingSequence(TestingSequence.Options.AllowRepeatedMoveNexts);
 
 		var result = sequence.Window(11, l => l.Sum());
-=======
-		var sequence = Enumerable.Range(1, 10);
-		using var xs = sequence.AsTestingSequence();
-		var result = xs.Window(11, l => l.Sum());
->>>>>>> 1bb54cec
 
 		// there should only be one window whose contents is the same
 		// as the source sequence
