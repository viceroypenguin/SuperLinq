--- conflicted
+++ resolved
@@ -94,11 +94,7 @@
 	[Fact]
 	public void TestWindowBufferEmptySequence()
 	{
-<<<<<<< HEAD
-		using var sequence = TestingSequence.Of<int>();
-=======
 		using var sequence = Seq<int>().AsTestingSequence(TestingSequence.Options.AllowRepeatedMoveNexts);
->>>>>>> 9698d427
 
 		var result = sequence.Window(5, SuperEnumerable.Identity);
 		Assert.Empty(result);
@@ -143,15 +139,9 @@
 	[Fact]
 	public void TestWindowLargerThanSequence()
 	{
-<<<<<<< HEAD
-		using var sequence = Enumerable.Range(0, 10).AsTestingSequence();
+		using var sequence = Enumerable.Range(0, 10).AsTestingSequence(TestingSequence.Options.AllowRepeatedMoveNexts);
 
 		var result = sequence.Window(11).ToList();
-=======
-		var sequence = Enumerable.Range(1, 10);
-		using var xs = sequence.AsTestingSequence(TestingSequence.Options.AllowRepeatedMoveNexts);
-		var result = xs.Window(11).ToList();
->>>>>>> 9698d427
 
 		// there should only be one window whose contents is the same
 		// as the source sequence
@@ -161,15 +151,9 @@
 	[Fact]
 	public void TestWindowBufferLargerThanSequence()
 	{
-<<<<<<< HEAD
-		using var sequence = Enumerable.Range(0, 10).AsTestingSequence();
+		using var sequence = Enumerable.Range(0, 10).AsTestingSequence(TestingSequence.Options.AllowRepeatedMoveNexts);
 
 		var result = sequence.Window(11, l => l.Sum());
-=======
-		var sequence = Enumerable.Range(1, 10);
-		using var xs = sequence.AsTestingSequence(TestingSequence.Options.AllowRepeatedMoveNexts);
-		var result = xs.Window(11, l => l.Sum());
->>>>>>> 9698d427
 
 		// there should only be one window whose contents is the same
 		// as the source sequence
