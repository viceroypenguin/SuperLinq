﻿using System.Collections;

namespace Test;

/// <summary>
/// This class implement <see cref="IList{T}"/> but specifically prohibits enumeration using GetEnumerator().
/// It is provided to assist in testing extension methods that MUST NOT call the GetEnumerator()
/// method of <see cref="IEnumerable"/> - either because they should be using the indexer or because they are
/// expected to be lazily evaluated.
/// </summary>
<<<<<<< HEAD
internal sealed class BreakingList<T> : BreakingCollection<T>, IList<T>
=======
internal sealed class BreakingList<T> : BreakingCollection<T?>, IList<T?>
>>>>>>> 75b38081
{
	public BreakingList(IEnumerable<T> source) : base(source) { }

<<<<<<< HEAD
	public int IndexOf(T item) => List.IndexOf(item);
	public void Insert(int index, T item) => throw new NotImplementedException();
	public void RemoveAt(int index) => throw new NotImplementedException();
=======
	public int IndexOf(T? item) => List.IndexOf(item);
	public void Insert(int index, T? item) => Assert.Fail("LINQ Operators should not be calling this method.");
	public void RemoveAt(int index) => Assert.Fail("LINQ Operators should not be calling this method.");
>>>>>>> 75b38081

	public T this[int index]
	{
		get => List[index];
		set => Assert.Fail("LINQ Operators should not be calling this method.");
	}
}<|MERGE_RESOLUTION|>--- conflicted
+++ resolved
@@ -8,23 +8,13 @@
 /// method of <see cref="IEnumerable"/> - either because they should be using the indexer or because they are
 /// expected to be lazily evaluated.
 /// </summary>
-<<<<<<< HEAD
 internal sealed class BreakingList<T> : BreakingCollection<T>, IList<T>
-=======
-internal sealed class BreakingList<T> : BreakingCollection<T?>, IList<T?>
->>>>>>> 75b38081
 {
 	public BreakingList(IEnumerable<T> source) : base(source) { }
 
-<<<<<<< HEAD
 	public int IndexOf(T item) => List.IndexOf(item);
-	public void Insert(int index, T item) => throw new NotImplementedException();
-	public void RemoveAt(int index) => throw new NotImplementedException();
-=======
-	public int IndexOf(T? item) => List.IndexOf(item);
-	public void Insert(int index, T? item) => Assert.Fail("LINQ Operators should not be calling this method.");
+	public void Insert(int index, T item) => Assert.Fail("LINQ Operators should not be calling this method.");
 	public void RemoveAt(int index) => Assert.Fail("LINQ Operators should not be calling this method.");
->>>>>>> 75b38081
 
 	public T this[int index]
 	{
