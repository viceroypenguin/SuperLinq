--- conflicted
+++ resolved
@@ -3,35 +3,6 @@
 public class ZipShortestTest
 {
 	[Fact]
-<<<<<<< HEAD
-	public void ZipShortestWithEqualLengthSequences()
-	{
-		using var seq1 = TestingSequence.Of(1, 2, 3);
-		using var seq2 = TestingSequence.Of(4, 5, 6);
-
-		var zipped = seq1.ZipShortest(seq2, ValueTuple.Create);
-		zipped.AssertSequenceEqual((1, 4), (2, 5), (3, 6));
-	}
-
-	[Fact]
-	public void ZipShortestWithFirstSequenceShorterThanSecond()
-	{
-		using var seq1 = TestingSequence.Of(1, 2);
-		using var seq2 = TestingSequence.Of(4, 5, 6);
-
-		var zipped = seq1.ZipShortest(seq2, ValueTuple.Create);
-		zipped.AssertSequenceEqual((1, 4), (2, 5));
-	}
-
-	[Fact]
-	public void ZipShortestWithFirstSequnceLongerThanSecond()
-	{
-		using var seq1 = TestingSequence.Of(1, 2, 3);
-		using var seq2 = TestingSequence.Of(4, 5);
-
-		var zipped = seq1.ZipShortest(seq2, ValueTuple.Create);
-		zipped.AssertSequenceEqual((1, 4), (2, 5));
-=======
 	public void ZipShortestIsLazy()
 	{
 		var bs = new BreakingSequence<int>();
@@ -62,29 +33,13 @@
 		ts1.ZipShortest(ts2).AssertSequenceEqual(
 			Enumerable.Range(1, 2)
 				.Select(x => (x, x)));
->>>>>>> 9698d427
 	}
 
 	[Fact]
 	public void ThreeParamsDisposesInnerSequencesCaseGetEnumeratorThrows()
 	{
-<<<<<<< HEAD
-		var bs = new BreakingSequence<int>();
-		bs.ZipShortest(bs, BreakingFunc.Of<int, int, int>());
-	}
-
-	[Theory]
-	[InlineData(1), InlineData(2), InlineData(3), InlineData(4)]
-	public void ZipShortestEndsAtShortestSequence(int shortSequence)
-	{
-		using var seq1 = Enumerable.Range(1, shortSequence == 1 ? 2 : 3).AsTestingSequence();
-		using var seq2 = Enumerable.Range(1, shortSequence == 2 ? 2 : 3).AsTestingSequence();
-		using var seq3 = Enumerable.Range(1, shortSequence == 3 ? 2 : 3).AsTestingSequence();
-		using var seq4 = Enumerable.Range(1, shortSequence == 4 ? 2 : 3).AsTestingSequence();
-=======
 		using var s1 = TestingSequence.Of(1, 2);
 		using var s2 = TestingSequence.Of(1, 2);
->>>>>>> 9698d427
 
 		Assert.Throws<TestException>(() =>
 			s1.ZipShortest(s2, new BreakingSequence<int>()).Consume());
@@ -94,46 +49,28 @@
 	[InlineData(1), InlineData(2), InlineData(3)]
 	public void ThreeParamsWorksProperly(int offset)
 	{
-<<<<<<< HEAD
-		using var s1 = TestingSequence.Of(1, 2);
-		using var s2 = SeqExceptionAt(3).AsTestingSequence();
-=======
 		var o1 = (offset + 0) % 3 + 2;
 		var o2 = (offset + 1) % 3 + 2;
 		var o3 = (offset + 2) % 3 + 2;
->>>>>>> 9698d427
 
 		using var ts1 = Enumerable.Range(1, o1).AsTestingSequence();
 		using var ts2 = Enumerable.Range(1, o2).AsTestingSequence();
 		using var ts3 = Enumerable.Range(1, o3).AsTestingSequence();
 
-<<<<<<< HEAD
-		zipped.AssertSequenceEqual((1, 1), (2, 2));
-=======
 		ts1.ZipShortest(ts2, ts3).AssertSequenceEqual(
 			Enumerable.Range(1, 2)
 				.Select(x => (x, x, x)));
->>>>>>> 9698d427
 	}
 
 	[Fact]
 	public void FourParamsDisposesInnerSequencesCaseGetEnumeratorThrows()
 	{
-<<<<<<< HEAD
-		using var s1 = SeqExceptionAt(3).AsTestingSequence();
-=======
 		using var s1 = TestingSequence.Of(1, 2);
->>>>>>> 9698d427
 		using var s2 = TestingSequence.Of(1, 2);
 		using var s3 = TestingSequence.Of(1, 2);
 
-<<<<<<< HEAD
-		var zipped = s1.ZipShortest(s2, ValueTuple.Create);
-		zipped.AssertSequenceEqual((1, 1), (2, 2));
-=======
 		Assert.Throws<TestException>(() =>
 			s1.ZipShortest(s2, s3, new BreakingSequence<int>()).Consume());
->>>>>>> 9698d427
 	}
 
 	[Theory]
@@ -154,4 +91,32 @@
 			Enumerable.Range(1, 2)
 				.Select(x => (x, x, x, x)));
 	}
+
+	[Fact]
+	public void ZipShortestNotIterateUnnecessaryElements()
+	{
+		using (var s1 = SeqExceptionAt(3).AsTestingSequence())
+		using (var s2 = TestingSequence.Of(1, 2))
+		{
+			var zipped = s1.ZipShortest(s2, ValueTuple.Create);
+			zipped.AssertSequenceEqual((1, 1), (2, 2));
+		}
+
+		using (var s1 = TestingSequence.Of(1, 2, 3))
+		using (var s2 = TestingSequence.Of(1, 2))
+		using (var s3 = SeqExceptionAt(3).AsTestingSequence())
+		{
+			var zipped = s1.ZipShortest(s2, s3, ValueTuple.Create);
+			zipped.AssertSequenceEqual((1, 1, 1), (2, 2, 2));
+		}
+
+		using (var s1 = TestingSequence.Of(1, 2, 3))
+		using (var s2 = TestingSequence.Of(1, 2, 3))
+		using (var s3 = TestingSequence.Of(1, 2))
+		using (var s4 = SeqExceptionAt(3).AsTestingSequence())
+		{
+			var zipped = s1.ZipShortest(s2, s3, s4, ValueTuple.Create);
+			zipped.AssertSequenceEqual((1, 1, 1, 1), (2, 2, 2, 2));
+		}
+	}
 }