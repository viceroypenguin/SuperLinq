--- conflicted
+++ resolved
@@ -1,9 +1,6 @@
 ﻿using System.Collections;
 using CommunityToolkit.Diagnostics;
-<<<<<<< HEAD
-=======
 using Xunit.Sdk;
->>>>>>> 75b38081
 
 namespace Test;
 
@@ -13,10 +10,6 @@
 
 	internal static TestingSequence<T> AsTestingSequence<T>(this IEnumerable<T> source, int numEnumerations = 1) =>
 		source != null
-<<<<<<< HEAD
-		? new TestingSequence<T>(source)
-		: ThrowHelper.ThrowArgumentNullException<TestingSequence<T>>(nameof(source));
-=======
 		? new TestingSequence<T>(source, numEnumerations)
 		: ThrowHelper.ThrowArgumentNullException<TestingSequence<T>>(nameof(source));
 
@@ -26,7 +19,6 @@
 	internal const string MoveNextDisposed = "LINQ operators should not call MoveNext() on a disposed sequence.";
 	internal const string CurrentDisposed = "LINQ operators should not attempt to get the Current value on a disposed sequence.";
 	internal const string CurrentCompleted = "LINQ operators should not attempt to get the Current value on a completed sequence.";
->>>>>>> 75b38081
 }
 
 internal sealed class TestingSequence<T> : IDisposableEnumerable<T>
@@ -55,12 +47,6 @@
 
 	public IEnumerator<T> GetEnumerator()
 	{
-<<<<<<< HEAD
-		Assert.False(_sequence is null, "Sequence should not be enumerated more than once.");
-
-		var enumerator = _sequence.GetEnumerator().AsWatchable();
-		_disposed = false;
-=======
 		Assert.False(_sequence is null, TestingSequence.TooManyEnumerations);
 		Assert.False(_currentlyEnumerating, TestingSequence.SimultaneousEnumerations);
 
@@ -70,7 +56,6 @@
 		_currentlyEnumerating = true;
 
 		var disposed = false;
->>>>>>> 75b38081
 		enumerator.Disposed += delegate
 		{
 			if (!disposed)
