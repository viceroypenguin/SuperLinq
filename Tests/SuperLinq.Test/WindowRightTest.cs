﻿namespace Test;

public class WindowRightTest
{
	[Fact]
	public void WindowRightIsLazy()
	{
		new BreakingSequence<int>().WindowRight(1);
		new BreakingSequence<int>().WindowRight(1, BreakingFunc.Of<IReadOnlyList<int>, int>());
		new BreakingSequence<int>().WindowRight(new int[3], BreakingFunc.Of<IReadOnlyList<int>, int>());
		new BreakingSequence<int>().WindowRight(new int[3], 1, BreakingFunc.Of<IReadOnlyList<int>, int>());
	}

	[Fact]
	public void WindowRightNegativeWindowSizeException()
	{
		var sequence = Enumerable.Repeat(1, 10);

		Assert.Throws<ArgumentOutOfRangeException>(() =>
			sequence.WindowRight(-5));

		Assert.Throws<ArgumentOutOfRangeException>(() =>
			sequence.WindowRight(Array.Empty<int>(), -5, SuperEnumerable.Identity));

		Assert.Throws<ArgumentOutOfRangeException>(() =>
			sequence.WindowRight(-5, SuperEnumerable.Identity));
	}

	[Fact]
	public void WindowModifiedBeforeMoveNextDoesNotAffectNextWindow()
	{
		using var sequence = Enumerable.Range(0, 3).AsTestingSequence();
		using var e = sequence.WindowRight(2).GetEnumerator();

		e.MoveNext();
		var window1 = e.Current;
		window1[0] = -1;
		e.MoveNext();
		var window2 = e.Current;

		Assert.Equal(0, window2[0]);
	}

	[Fact]
	public void WindowModifiedAfterMoveNextDoesNotAffectNextWindow()
	{
		using var sequence = Enumerable.Range(0, 3).AsTestingSequence();
		using var e = sequence.WindowRight(2).GetEnumerator();

		e.MoveNext();
		var window1 = e.Current;
		e.MoveNext();
		window1[0] = -1;
		var window2 = e.Current;

		Assert.Equal(0, window2[0]);
	}

	[Fact]
	public void WindowModifiedDoesNotAffectPreviousWindow()
	{
		using var sequence = Enumerable.Range(0, 3).AsTestingSequence();
		using var e = sequence.WindowRight(2).GetEnumerator();

		e.MoveNext();
		var window1 = e.Current;
		e.MoveNext();
		var window2 = e.Current;
		window2[0] = -1;

		Assert.Equal(0, window1[0]);
	}

	/// <summary>
	/// Verify that a sliding window of an any size over an empty sequence
	/// is an empty sequence
	/// </summary>
	[Fact]
	public void WindowRightEmptySequence()
	{
		using var sequence = TestingSequence.Of<int>();

		var result = sequence.WindowRight(5);
		Assert.Empty(result);
	}

	[Fact]
	public void WindowRightBufferEmptySequence()
	{
<<<<<<< HEAD
		using var sequence = TestingSequence.Of<int>();
=======
		using var sequence = Seq<int>().AsTestingSequence(TestingSequence.Options.AllowRepeatedMoveNexts);
>>>>>>> 9698d427

		var result = sequence.WindowRight(5, SuperEnumerable.Identity);
		Assert.Empty(result);
	}

	/// <summary>
	/// Verify that decomposing a sequence into windows of a single item
	/// degenerates to the original sequence.
	/// </summary>
	[Fact]
	public void WindowRightSingleElement()
	{
		var sequence = Enumerable.Range(1, 100);
		using var xs = sequence.AsTestingSequence();
		var result = xs.WindowRight(1).ToList();

		// number of windows should be equal to the source sequence length
		Assert.Equal(100, result.Count);
		// each window should contain single item consistent of element at that offset
		foreach (var (actual, expected) in result.Zip(sequence))
			Assert.Equal(SuperEnumerable.Return(expected), actual);
	}

	[Fact]
	public void WindowRightBufferSingleElement()
	{
		var sequence = Enumerable.Range(1, 100);
		using var xs = sequence.AsTestingSequence();
		var result = xs.WindowRight(1, l => l[0]).ToList();

		// number of windows should be equal to the source sequence length
		Assert.Equal(100, result.Count);
		// each window should contain single item consistent of element at that offset
		foreach (var (actual, expected) in result.Zip(sequence))
			Assert.Equal(expected, actual);
	}

	[Fact]
	public void WindowRightWithWindowSizeLargerThanSequence()
	{
		using var sequence = Enumerable.Range(1, 5).AsTestingSequence(TestingSequence.Options.AllowRepeatedMoveNexts);

		using var reader = sequence.WindowRight(10).Read();
		reader.Read().AssertSequenceEqual(1);
		reader.Read().AssertSequenceEqual(1, 2);
		reader.Read().AssertSequenceEqual(1, 2, 3);
		reader.Read().AssertSequenceEqual(1, 2, 3, 4);
		reader.Read().AssertSequenceEqual(1, 2, 3, 4, 5);
		reader.ReadEnd();
	}

	[Fact]
	public void WindowRightBufferWithWindowSizeLargerThanSequence()
	{
		using var sequence = Enumerable.Range(1, 5).AsTestingSequence(TestingSequence.Options.AllowRepeatedMoveNexts);

		using var reader = sequence.WindowRight(10, a => string.Join("", a)).Read();
		Assert.Equal("1", reader.Read());
		Assert.Equal("12", reader.Read());
		Assert.Equal("123", reader.Read());
		Assert.Equal("1234", reader.Read());
		Assert.Equal("12345", reader.Read());
		reader.ReadEnd();
	}

	[Fact]
	public void WindowRightWithWindowSizeSmallerThanSequence()
	{
		using var sequence = Enumerable.Range(1, 5).AsTestingSequence();

		using var reader = sequence.WindowRight(3).Read();
		reader.Read().AssertSequenceEqual(1);
		reader.Read().AssertSequenceEqual(1, 2);
		reader.Read().AssertSequenceEqual(1, 2, 3);
		reader.Read().AssertSequenceEqual(2, 3, 4);
		reader.Read().AssertSequenceEqual(3, 4, 5);
		reader.ReadEnd();
	}

	[Fact]
	public void WindowRightBufferWithWindowSizeSmallerThanSequence()
	{
		using var sequence = Enumerable.Range(1, 5).AsTestingSequence();

		using var reader = sequence.WindowRight(3, a => string.Join("", a)).Read();
		Assert.Equal("1", reader.Read());
		Assert.Equal("12", reader.Read());
		Assert.Equal("123", reader.Read());
		Assert.Equal("234", reader.Read());
		Assert.Equal("345", reader.Read());
		reader.ReadEnd();
	}
}<|MERGE_RESOLUTION|>--- conflicted
+++ resolved
@@ -87,11 +87,7 @@
 	[Fact]
 	public void WindowRightBufferEmptySequence()
 	{
-<<<<<<< HEAD
-		using var sequence = TestingSequence.Of<int>();
-=======
 		using var sequence = Seq<int>().AsTestingSequence(TestingSequence.Options.AllowRepeatedMoveNexts);
->>>>>>> 9698d427
 
 		var result = sequence.WindowRight(5, SuperEnumerable.Identity);
 		Assert.Empty(result);
