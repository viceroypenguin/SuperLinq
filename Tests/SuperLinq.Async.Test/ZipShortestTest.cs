﻿namespace Test.Async;

public class ZipShortestTest
{
	[Fact]
<<<<<<< HEAD
	public async Task ZipShortestWithEqualLengthSequences()
	{
		await using var seq1 = TestingSequence.Of(1, 2, 3);
		await using var seq2 = TestingSequence.Of(4, 5, 6);

		var zipped = seq1.ZipShortest(seq2, ValueTuple.Create);
		await zipped.AssertSequenceEqual((1, 4), (2, 5), (3, 6));
	}

	[Fact]
	public async Task ZipShortestWithFirstSequenceShorterThanSecond()
	{
		await using var seq1 = TestingSequence.Of(1, 2);
		await using var seq2 = TestingSequence.Of(4, 5, 6);

		var zipped = seq1.ZipShortest(seq2, ValueTuple.Create);
		await zipped.AssertSequenceEqual((1, 4), (2, 5));
	}

	[Fact]
	public async Task ZipShortestWithFirstSequnceLongerThanSecond()
	{
		await using var seq1 = TestingSequence.Of(1, 2, 3);
		await using var seq2 = TestingSequence.Of(4, 5);

		var zipped = seq1.ZipShortest(seq2, ValueTuple.Create);
		await zipped.AssertSequenceEqual((1, 4), (2, 5));
=======
	public void ZipShortestIsLazy()
	{
		var bs = new AsyncBreakingSequence<int>();
		bs.ZipShortest(bs, BreakingFunc.Of<int, int, int>());
		bs.ZipShortest(bs, bs, BreakingFunc.Of<int, int, int, int>());
		bs.ZipShortest(bs, bs, bs, BreakingFunc.Of<int, int, int, int, int>());
	}

	[Fact]
	public async Task TwoParamsDisposesInnerSequencesCaseGetEnumeratorThrows()
	{
		using var s1 = TestingSequence.Of(1, 2);

		await Assert.ThrowsAsync<TestException>(async () =>
			await s1.ZipShortest(new AsyncBreakingSequence<int>()).Consume());
	}

	[Theory]
	[InlineData(1), InlineData(2)]
	public async Task TwoParamsWorksProperly(int offset)
	{
		var o1 = (offset + 0) % 2 + 2;
		var o2 = (offset + 1) % 2 + 2;

		await using var ts1 = Enumerable.Range(1, o1).AsTestingSequence();
		await using var ts2 = Enumerable.Range(1, o2).AsTestingSequence();

		await ts1.ZipShortest(ts2).AssertSequenceEqual(
			Enumerable.Range(1, 2).Select(x => (x, x)));
>>>>>>> 9698d427
	}

	[Fact]
	public async Task ThreeParamsDisposesInnerSequencesCaseGetEnumeratorThrows()
	{
<<<<<<< HEAD
		var bs = new AsyncBreakingSequence<int>();
		bs.ZipShortest(bs, BreakingFunc.Of<int, int, int>());
	}

	[Theory]
	[InlineData(1), InlineData(2), InlineData(3), InlineData(4)]
	public async Task ZipShortestEndsAtShortestSequence(int shortSequence)
	{
		await using var seq1 = Enumerable.Range(1, shortSequence == 1 ? 2 : 3).AsTestingSequence();
		await using var seq2 = Enumerable.Range(1, shortSequence == 2 ? 2 : 3).AsTestingSequence();
		await using var seq3 = Enumerable.Range(1, shortSequence == 3 ? 2 : 3).AsTestingSequence();
		await using var seq4 = Enumerable.Range(1, shortSequence == 4 ? 2 : 3).AsTestingSequence();
=======
		using var s1 = TestingSequence.Of(1, 2);
		using var s2 = TestingSequence.Of(1, 2);
>>>>>>> 9698d427

		await Assert.ThrowsAsync<TestException>(async () =>
			await s1.ZipShortest(s2, new AsyncBreakingSequence<int>()).Consume());
	}

	[Theory]
	[InlineData(1), InlineData(2), InlineData(3)]
	public async Task ThreeParamsWorksProperly(int offset)
	{
<<<<<<< HEAD
		await using var s1 = TestingSequence.Of(1, 2);
		await using var s2 = AsyncSeqExceptionAt(3).AsTestingSequence();

		var zipped = s1.ZipShortest(s2, ValueTuple.Create);
		await zipped.AssertSequenceEqual((1, 1), (2, 2));
=======
		var o1 = (offset + 0) % 3 + 2;
		var o2 = (offset + 1) % 3 + 2;
		var o3 = (offset + 2) % 3 + 2;

		await using var ts1 = Enumerable.Range(1, o1).AsTestingSequence();
		await using var ts2 = Enumerable.Range(1, o2).AsTestingSequence();
		await using var ts3 = Enumerable.Range(1, o3).AsTestingSequence();

		await ts1.ZipShortest(ts2, ts3).AssertSequenceEqual(
			Enumerable.Range(1, 2)
				.Select(x => (x, x, x)));
>>>>>>> 9698d427
	}

	[Fact]
	public async Task FourParamsDisposesInnerSequencesCaseGetEnumeratorThrows()
	{
<<<<<<< HEAD
		await using var s1 = AsyncSeqExceptionAt(3).AsTestingSequence();
		await using var s2 = TestingSequence.Of(1, 2);

		var zipped = s1.ZipShortest(s2, ValueTuple.Create);
		await zipped.AssertSequenceEqual((1, 1), (2, 2));
=======
		using var s1 = TestingSequence.Of(1, 2);
		using var s2 = TestingSequence.Of(1, 2);
		using var s3 = TestingSequence.Of(1, 2);

		await Assert.ThrowsAsync<TestException>(async () =>
			await s1.ZipShortest(s2, s3, new AsyncBreakingSequence<int>()).Consume());
>>>>>>> 9698d427
	}

	[Theory]
	[InlineData(1), InlineData(2), InlineData(3), InlineData(4)]
	public async Task FourParamsWorksProperly(int offset)
	{
		var o1 = (offset + 0) % 4 + 2;
		var o2 = (offset + 1) % 4 + 2;
		var o3 = (offset + 2) % 4 + 2;
		var o4 = (offset + 3) % 4 + 2;

		await using var ts1 = Enumerable.Range(1, o1).AsTestingSequence();
		await using var ts2 = Enumerable.Range(1, o2).AsTestingSequence();
		await using var ts3 = Enumerable.Range(1, o3).AsTestingSequence();
		await using var ts4 = Enumerable.Range(1, o4).AsTestingSequence();

		await ts1.ZipShortest(ts2, ts3, ts4).AssertSequenceEqual(
			Enumerable.Range(1, 2)
				.Select(x => (x, x, x, x)));
	}
}<|MERGE_RESOLUTION|>--- conflicted
+++ resolved
@@ -3,7 +3,6 @@
 public class ZipShortestTest
 {
 	[Fact]
-<<<<<<< HEAD
 	public async Task ZipShortestWithEqualLengthSequences()
 	{
 		await using var seq1 = TestingSequence.Of(1, 2, 3);
@@ -31,43 +30,11 @@
 
 		var zipped = seq1.ZipShortest(seq2, ValueTuple.Create);
 		await zipped.AssertSequenceEqual((1, 4), (2, 5));
-=======
-	public void ZipShortestIsLazy()
-	{
-		var bs = new AsyncBreakingSequence<int>();
-		bs.ZipShortest(bs, BreakingFunc.Of<int, int, int>());
-		bs.ZipShortest(bs, bs, BreakingFunc.Of<int, int, int, int>());
-		bs.ZipShortest(bs, bs, bs, BreakingFunc.Of<int, int, int, int, int>());
 	}
 
 	[Fact]
-	public async Task TwoParamsDisposesInnerSequencesCaseGetEnumeratorThrows()
+	public void ZipShortestIsLazy()
 	{
-		using var s1 = TestingSequence.Of(1, 2);
-
-		await Assert.ThrowsAsync<TestException>(async () =>
-			await s1.ZipShortest(new AsyncBreakingSequence<int>()).Consume());
-	}
-
-	[Theory]
-	[InlineData(1), InlineData(2)]
-	public async Task TwoParamsWorksProperly(int offset)
-	{
-		var o1 = (offset + 0) % 2 + 2;
-		var o2 = (offset + 1) % 2 + 2;
-
-		await using var ts1 = Enumerable.Range(1, o1).AsTestingSequence();
-		await using var ts2 = Enumerable.Range(1, o2).AsTestingSequence();
-
-		await ts1.ZipShortest(ts2).AssertSequenceEqual(
-			Enumerable.Range(1, 2).Select(x => (x, x)));
->>>>>>> 9698d427
-	}
-
-	[Fact]
-	public async Task ThreeParamsDisposesInnerSequencesCaseGetEnumeratorThrows()
-	{
-<<<<<<< HEAD
 		var bs = new AsyncBreakingSequence<int>();
 		bs.ZipShortest(bs, BreakingFunc.Of<int, int, int>());
 	}
@@ -80,75 +47,46 @@
 		await using var seq2 = Enumerable.Range(1, shortSequence == 2 ? 2 : 3).AsTestingSequence();
 		await using var seq3 = Enumerable.Range(1, shortSequence == 3 ? 2 : 3).AsTestingSequence();
 		await using var seq4 = Enumerable.Range(1, shortSequence == 4 ? 2 : 3).AsTestingSequence();
-=======
-		using var s1 = TestingSequence.Of(1, 2);
-		using var s2 = TestingSequence.Of(1, 2);
->>>>>>> 9698d427
 
-		await Assert.ThrowsAsync<TestException>(async () =>
-			await s1.ZipShortest(s2, new AsyncBreakingSequence<int>()).Consume());
+		var seq = seq1.ZipShortest(seq2, seq3, seq4, (a, _, _, _) => a);
+		await seq.AssertSequenceEqual(1, 2);
 	}
 
-	[Theory]
-	[InlineData(1), InlineData(2), InlineData(3)]
-	public async Task ThreeParamsWorksProperly(int offset)
+	[Fact]
+	public async Task MoveNextIsNotCalledUnnecessarilyWhenFirstIsShorter()
 	{
-<<<<<<< HEAD
 		await using var s1 = TestingSequence.Of(1, 2);
 		await using var s2 = AsyncSeqExceptionAt(3).AsTestingSequence();
 
 		var zipped = s1.ZipShortest(s2, ValueTuple.Create);
 		await zipped.AssertSequenceEqual((1, 1), (2, 2));
-=======
-		var o1 = (offset + 0) % 3 + 2;
-		var o2 = (offset + 1) % 3 + 2;
-		var o3 = (offset + 2) % 3 + 2;
-
-		await using var ts1 = Enumerable.Range(1, o1).AsTestingSequence();
-		await using var ts2 = Enumerable.Range(1, o2).AsTestingSequence();
-		await using var ts3 = Enumerable.Range(1, o3).AsTestingSequence();
-
-		await ts1.ZipShortest(ts2, ts3).AssertSequenceEqual(
-			Enumerable.Range(1, 2)
-				.Select(x => (x, x, x)));
->>>>>>> 9698d427
 	}
 
 	[Fact]
-	public async Task FourParamsDisposesInnerSequencesCaseGetEnumeratorThrows()
+	public async Task ZipShortestNotIterateUnnecessaryElements()
 	{
-<<<<<<< HEAD
-		await using var s1 = AsyncSeqExceptionAt(3).AsTestingSequence();
-		await using var s2 = TestingSequence.Of(1, 2);
+		await using (var s1 = AsyncSeqExceptionAt(3).AsTestingSequence())
+		await using (var s2 = TestingSequence.Of(1, 2))
+		{
+			var zipped = s1.ZipShortest(s2, ValueTuple.Create);
+			await zipped.AssertSequenceEqual((1, 1), (2, 2));
+		}
 
-		var zipped = s1.ZipShortest(s2, ValueTuple.Create);
-		await zipped.AssertSequenceEqual((1, 1), (2, 2));
-=======
-		using var s1 = TestingSequence.Of(1, 2);
-		using var s2 = TestingSequence.Of(1, 2);
-		using var s3 = TestingSequence.Of(1, 2);
+		await using (var s1 = TestingSequence.Of(1, 2, 3))
+		await using (var s2 = TestingSequence.Of(1, 2))
+		await using (var s3 = AsyncSeqExceptionAt(3).AsTestingSequence())
+		{
+			var zipped = s1.ZipShortest(s2, s3, ValueTuple.Create);
+			await zipped.AssertSequenceEqual((1, 1, 1), (2, 2, 2));
+		}
 
-		await Assert.ThrowsAsync<TestException>(async () =>
-			await s1.ZipShortest(s2, s3, new AsyncBreakingSequence<int>()).Consume());
->>>>>>> 9698d427
-	}
-
-	[Theory]
-	[InlineData(1), InlineData(2), InlineData(3), InlineData(4)]
-	public async Task FourParamsWorksProperly(int offset)
-	{
-		var o1 = (offset + 0) % 4 + 2;
-		var o2 = (offset + 1) % 4 + 2;
-		var o3 = (offset + 2) % 4 + 2;
-		var o4 = (offset + 3) % 4 + 2;
-
-		await using var ts1 = Enumerable.Range(1, o1).AsTestingSequence();
-		await using var ts2 = Enumerable.Range(1, o2).AsTestingSequence();
-		await using var ts3 = Enumerable.Range(1, o3).AsTestingSequence();
-		await using var ts4 = Enumerable.Range(1, o4).AsTestingSequence();
-
-		await ts1.ZipShortest(ts2, ts3, ts4).AssertSequenceEqual(
-			Enumerable.Range(1, 2)
-				.Select(x => (x, x, x, x)));
+		await using (var s1 = TestingSequence.Of(1, 2, 3))
+		await using (var s2 = TestingSequence.Of(1, 2, 3))
+		await using (var s3 = TestingSequence.Of(1, 2))
+		await using (var s4 = AsyncSeqExceptionAt(3).AsTestingSequence())
+		{
+			var zipped = s1.ZipShortest(s2, s3, s4, ValueTuple.Create);
+			await zipped.AssertSequenceEqual((1, 1, 1, 1), (2, 2, 2, 2));
+		}
 	}
 }